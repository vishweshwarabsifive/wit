--- conflicted
+++ resolved
@@ -139,29 +139,7 @@
         raise FileNotFoundError("Couldn't find workspace file")
 
     def resolve(self, download=False):
-<<<<<<< HEAD
         try:
-=======
-        source_map, packages, queue, errors = \
-            self.resolve_deps(self.root, self.repo_paths, download, {}, {}, [], [])
-
-        while queue:
-            commit_time, dep = queue.pop()
-            log.debug("{} {}".format(commit_time, dep))
-
-            name = dep.package.name
-            if name in packages and packages[name].revision is not None:
-                package = packages[name]
-                if not package.repo.is_ancestor(dep.specified_revision, package.revision):
-                    errors.append(NotAncestorError(package.dependents[0], dep))
-                continue
-
-            packages[dep.name] = dep.package
-            packages[dep.name].revision = dep.resolved_rev()
-            packages[dep.name].set_source(dep.source)
-            packages[dep.name].tag = dep.tag
-
->>>>>>> f54ec75d
             source_map, packages, queue, errors = \
                 self.resolve_deps(self.root, self.repo_paths, download, {}, {}, [], [])
 
@@ -179,6 +157,7 @@
                 packages[dep.name] = dep.package
                 packages[dep.name].revision = dep.resolved_rev()
                 packages[dep.name].set_source(dep.source)
+                packages[dep.name].tag = dep.tag
 
                 source_map, packages, queue, errors = \
                     dep.resolve_deps(self.root, self.repo_paths, download,
